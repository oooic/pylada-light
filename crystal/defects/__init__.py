--- conflicted
+++ resolved
@@ -607,65 +607,36 @@
   """
   from quantities import elementary_charge, eV, pi, angstrom
   from pylada.physics import a0, Ry
-<<<<<<< HEAD
-  # haowei: need a new third_order calculate
-  from . import third_order
-  from pylada.crystal import third_order_cc
-=======
-  from . import third_order
->>>>>>> 8da8bbcb
+##  from . import third_order   ## this is now python only
+  from pylada.crystal import third_order_cc ## Pgraf's port of the old c-version.  could be much faster
 
   if charge is None: charge = 1e0
   elif charge == 0: return 0e0 * eV
   if hasattr(charge, "units"):  charge  = float(charge.rescale(elementary_charge))
   if hasattr(epsilon, "units"): epsilon = float(epsilon.simplified)
-<<<<<<< HEAD
-  # haowei: to Bohr
   cell = (structure.cell*structure.scale).rescale(a0)
   return third_order_cc(cell, n) * (4e0*pi/3e0) * Ry.rescale(eV) * charge * charge \
          * (1e0 - 1e0/epsilon) / epsilon
          
-=======
-  cell = (structure.cell*structure.scale).rescale(a0)
-  return third_order(cell, n) * (4e0*pi/3e0) * Ry.rescale(eV) * charge * charge \
-         * (1e0 - 1e0/epsilon) / epsilon
-         
-
->>>>>>> 8da8bbcb
 def third_order(cell,n=100):
   from numpy import array, arange, dot
   from numpy.linalg import det
   from itertools import product
-<<<<<<< HEAD
   
   factor = abs(det(cell)) * n**3
   
-=======
-
-  factor = abs(det(cell)) * n**3
-
->>>>>>> 8da8bbcb
   pos = array([0.5,0.5,0.5], dtype=float) 
   result = 0.0
   for p in product(arange(n)/float(n), repeat=3):
     dsqrd = []
     for img in product([-1,0,1], repeat=3):
-<<<<<<< HEAD
       d = dot( cell, (array(p) + array(img) - pos)) 
       dsqrd.append(dot(d,d))
     result += min(dsqrd)
       
   return result/factor
 
-=======
-      d = dot( cell, (array(p) + array(img) - pos) ) ) 
-      dsqrd.append(dot(d,d))
-    result += min(dsqrd)
-
-  return result/factor
->>>>>>> 8da8bbcb
     
-
 def first_order_charge_correction(structure, charge=None, epsilon=1e0, cutoff=20.0, **kwargs):
   """ First order charge correction of +1 charge in given supercell. 
   
@@ -724,11 +695,7 @@
          - third_order_charge_correction(structure, **kwargs) \
 
 def magnetic_neighborhood(structure, defect, species):
-<<<<<<< HEAD
    """ Finds magnetic neighberhood of a defect. 
-=======
-  """ Finds magnetic neighberhood of a defect. 
->>>>>>> 8da8bbcb
    
        If the defect is a substitution with a magnetic atom, then the
        neighberhood is the defect alone. Otherwise, the neighberhood extends to
@@ -746,25 +713,6 @@
            A dictionary defining the atomic species.
 
        :return: indices of the neighboring atoms in the point-defect `structure`.
-<<<<<<< HEAD
-   """
-   from numpy.linalg import norm
-   from pylada.crystal import neighbors
-   from . import reindex_sites, first_shell as ffirst_shell
-
-   # checks if substitution with a magnetic defect.
-   if hasattr(defect, "index") and defect.index < len(structure.atoms):
-     atom = structure[defect.index]
-     if species[atom.type].magnetic and norm(defect.pos - atom.pos) < 1e-12:
-       return [defect.index]
- # neighbors = [n for n in neighbors(structure, 12, defect.pos)]
- # # only take the first shell and keep indices (to atom in structure) only.
- # neighbors = [n.index for n in neighbors if n.distance < neighbors[0].distance + 1e-1]
- # # only keep the magnetic neighborhood.
- # return [n for n in neighbors if species[structure.atoms[n].type].magnetic]
-   # haowei: here I give a tolerance = 0.1, previously Mayeul did it like d_nn * 0.1
-   return [ n[0].index for n in ffirst_shell(structure, defect.pos, tolerance=0.1) ]
-=======
   """
   from numpy.linalg import norm
   from pylada.crystal import neighbors
@@ -782,7 +730,6 @@
 # return [n for n in neighbors if species[structure.atoms[n].type].magnetic]
 # haowei: here I give a tolerance = 0.1, previously Mayeul did it like d_nn * 0.1
   return [ n[0].index for n in ffirst_shell(structure, defect.pos, tolerance=0.1) ]
->>>>>>> 8da8bbcb
 
 def equiv_bins(n, N):
   """ Generator over ways to fill N equivalent bins with n equivalent balls. """
