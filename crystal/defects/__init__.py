###############################
#  This file is part of PyLaDa.
#
#  Copyright (C) 2013 National Renewable Energy Lab
# 
#  PyLaDa is a high throughput computational platform for Physics. It aims to make it easier to submit
#  large numbers of jobs on supercomputers. It provides a python interface to physical input, such as
#  crystal structures, as well as to a number of DFT (VASP, CRYSTAL) and atomic potential programs. It
#  is able to organise and launch computational jobs on PBS and SLURM.
# 
#  PyLaDa is free software: you can redistribute it and/or modify it under the terms of the GNU General
#  Public License as published by the Free Software Foundation, either version 3 of the License, or (at
#  your option) any later version.
# 
#  PyLaDa is distributed in the hope that it will be useful, but WITHOUT ANY WARRANTY; without even
#  the implied warranty of MERCHANTABILITY or FITNESS FOR A PARTICULAR PURPOSE.  See the GNU General
#  Public License for more details.
# 
#  You should have received a copy of the GNU General Public License along with PyLaDa.  If not, see
#  <http://www.gnu.org/licenses/>.
###############################

""" Point-defect helper functions. """
__docformat__ = "restructuredtext en"
__all__ = [ 'inequivalent_sites', 'vacancy', 'substitution', 'charged_states', \
            'band_filling', 'potential_alignment', 'charge_corrections', \
            'magmom', 'low_spin_states', 'high_spin_states', 'magname'] #, \
#           'ExtractSingle', 'ExtractMaterial' ]

#from extract import Single as ExtractSingle, Material as ExtractMaterial

def symmetrically_inequivalent_sites(lattice, type):
  """ Yields sites occupied by type which are inequivalent according to symmetry operations. 
  
      When creating a vacancy on, say, "O", or a substitution of "Al" by "Mg",
      there may be more than one site which qualifies. We want to iterate over
      those sites which are inequivalent only, so that only the minimum number
      of operations are performed. 

      :note:
        lattice sites can be defined as occupiable by more than one atomic type\:
        lattice.site.type[i] = ["Al", "Mg"]. These sites will be counted if
        type in lattice.site.type, where type is the input parameter.
 
      :Parameters:
          lattice : `pylada.crystal.Lattice`
            Lattice for which to find equivalent sites.
          type : str 
            Atomic specie for which to find inequivalent sites. 

      :return: indices of inequivalent sites.
  """
  from numpy.linalg import inv, norm
  from pylada.crystal import into_cell, space_group, primitive

  # all sites with occupation "type". 
  sites = [site for site in lattice if type in site.type]
  site_indices = [i for i,site in enumerate(lattice) if type in site.type]

  # inverse cell.
  invcell = inv(lattice.cell)
  # loop over all site with type occupation.
  i = 0
  while i < len(sites):
    # iterates over symmetry operations.
    for op in space_group(primitive(lattice)):
      pos = op(site.pos) # Haowei site = ? 
      # finds index of transformed position, using translation quivalents.
      for t, other in enumerate(sites):
        if norm(into_cell(pos, lattice.cell, invcell)) < 1e-12:
          print t
          break
      # removes equivalent site and index from lists if necessary
      if t != i and t < len(sites): 
        sites.pop(t)
        site_indices.pop(t)
    i += 1
  return site_indices


def first_shell(structure, pos, tolerance=0.25):
  """ Iterates though first neighbor shell. """
  from pylada.crystal import neighbors
  from copy import deepcopy

  struct = deepcopy(structure)
  for i, a in enumerate(struct):    a.index = i
  neighs = [n for n in neighbors(struct, 12, pos)]
  d = neighs[0][2]
  return [n for n in neighs if abs(n[2] - d) < tolerance * d]


def coordination_number(structure, pos, tolerance=0.25):
  """ Returns coordination number of given position in structure. """
  return len(first_shell(structure, pos, tolerance))
  

def coordination(structure, pos, tolerance=0.25):
  """ Returns coordination number of given position in structure. """
  return "".join( [ n[0].type for n in first_shell(structure, pos, tolerance)] )


def coordination_inequivalent_sites(lattice, type, tolerance=0.25):
  """ Yields sites occupied by type which are inequivalent according to their coordination number. 
  
      When creating a vacancy on, say, "O", or a substitution of "Al" by "Mg",
      there may be more than one site which qualifies. We want to iterate over
      those sites which are inequivalent only, so that only the minimum number
      of operations are performed. In this case, inequivalent means different
      number of first neighbors.

      :note:
        lattice sites can be defined as occupiable by more than one atomic type\:
        lattice.site.type[i] = ["Al", "Mg"]. These sites will be counted if
        type in lattice.site.type, where type is the input parameter.
 
      :Parameters:
          lattice : `pylada.crystal.Lattice`
            Lattice for which to find equivalent sites.
          type : str 
            Atomic specie for which to find inequivalent sites. 

      :return: indices of inequivalent sites.
  """
  # all sites with occupation "type". 
  sites = [(i, site) for i, site in enumerate(lattice) if type in site.type]

  indices = []
  coords  = set()
  for i, site in sites:
    #coord = coordination_number(lattice, site.pos, tolerance)
    coord = coordination(lattice, site.pos, tolerance)
    if coord not in coords:
      indices.append(i)
      coords.add(coord)
  return indices


def non_interstitials(structure, indices, mods):
  """ Yields substitutions for given indices to structure. """
  from copy import deepcopy
  from re import compile
  if not hasattr(indices, '__len__'): indices = [indices]

  cation_regex  = compile(r'^\s*cations?\s*$')
  vacancy_regex = compile(r'^\s*vacanc(?:y|ies)\s*$')
  specie_regex  = compile(r'^\s*[A-Z][a-z]?(?:\d+)?\s*$')

  # modify input to something which makes sense and check it.
  if mods is None: all_mods = [None]
  elif isinstance(mods, str): all_mods = [mods]
  else: all_mods = mods
  mods = []
  whatthehell = []
  for type in all_mods:
    if type is None: mods.append(None)
    elif cation_regex.match(type.lower()) is not None:  mods.extend(_cationic_species(structure)) 
    elif vacancy_regex.match(type.lower()) is not None: mods.append(None)
    elif specie_regex.match(type) is not None: mods.append(type)
    else: whatthehell.append(type)
  assert len(whatthehell) == 0,\
         ValueError('Cannot understand following specie types: {0}.'.format(whatthehell))
  mods = list(set(mods))

  # loop over atoms to modify.
  for i, j in enumerate(indices):
    assert j < len(structure), RuntimeError("Site index not found.")
    input_atom = deepcopy(structure[j])
    input_atom.index = j
    # loop over atoms to modifications.
    for modif in mods:
      result = deepcopy(structure)
      if modif == input_atom.type: continue # can't substitute with self.
      if modif is None: 
        result.pop(j)
        name = "vacancy_{0}".format(input_atom.type)
        output_atom = deepcopy(input_atom)
        output_atom.type = 'None'
      else: 
        result[j].type = modif
        output_atom = deepcopy(input_atom)
        output_atom.type = modif
        name = "{0}_on_{1}".format(output_atom.type, input_atom.type)
      if len(indices) > 1: name += "/site_{0}".format(i)
      result.name = name
      yield result, output_atom, input_atom.type


def inequiv_non_interstitials(structure, lattice, type, mods, do_coords = True, tolerance=0.25):
  """ Loop over inequivalent non-interstitials. """
  if do_coords: type = type.split()[0]
  inequivs = coordination_inequivalent_sites(lattice, type, tolerance) if do_coords \
             else symmetrically_inequivalent_sites(lattice, type)
  indices = []
  for i in inequivs:
    # finds first qualifying atom.
    # Haowei: here the structure must be already reindexed
    for which, atom in enumerate(structure):
      if atom.site == i: break
    indices.append(which)
  for result in non_interstitials(structure, indices, mods): yield result


def interstitials(structure, lattice, interstitials):
  """ Yields interstitial. """
  from copy import deepcopy
  from numpy import dot

  for desc in interstitials:
    assert hasattr(desc, "__iter__"),\
           ValueError("For interstitials, desc should be a sequence: {0}".format(desc))
    assert len([u for u in desc]) == 3,\
           ValueError("For interstitials, desc should be a sequence of length 3: {0}".format(desc))
    type, position, name = tuple([u for u in desc])
    result = deepcopy(structure)
    pos = dot(lattice.cell, position)
    result.add_atom( pos[0], pos[1], pos[2], type )
    result.name = "{0}_interstitial_{1}".format(type, name)
    defect = deepcopy(result[-1])
    # haowei:note here, index was added for a interstitial
    defect.index = -1   
    yield result, defect, 'None'

def _cationic_species(structure):
  """ Returns list of cationic species. """
  return list(set([a.type for a in structure if a.type not in ['O', 'S', 'Se', 'Te']]))

def iterdefects(structure, lattice, defects, tolerance=0.25):
  """ Iterates over all defects for any number of types and modifications. """
  from re import compile

  cation_regex       = compile(r'^\s*cations?\s*$')
  cation_id_regex    = compile(r'^\s*cations?(\d+)\s*$')
  cation_coord_regex = compile(r'^\s*cations?\s+coord\s*$')
  interstitial_regex = compile(r'^\s*interstitials?\s*$')
  type_regex         = compile(r'^\s*(?:vacanc(?:y|ies)|[A-Z][a-z]?(?:\d+)?)(?:\s+coord)?\s*$')
  already_cations    = False

  for key, value in defects.items():
    if key is None: keys = [None]
    elif interstitial_regex.match(key.lower()) is not None: keys = [None]
    elif cation_regex.match(key.lower()) is not None:
      assert already_cations == False, ValueError('Can only have one cation tag.')
      already_cations = True
      keys = _cationic_species(structure)
    elif cation_id_regex.match(key.lower()) is not None:
      assert already_cations == False, ValueError('Can only have one cation tag.')
      already_cations = True
      d = int(cation_id_regex.match(key.lower()).group(1))
      keys = ['{0}{1}'.format(k, d) for k in _cationic_species(structure)]
    elif cation_coord_regex.match(key.lower()) is not None:
      assert already_cations == False, ValueError('Can only have one cation tag.')
      already_cations = True
      keys = ['{0} coord'.format(k) for k in _cationic_species(structure)]
    else: keys = [key]
    for type in keys:
      assert type is None or type_regex.match(type) is not None,\
             ValueError("Cannot understand type {0}.".format(type))
      for result in any_defect(structure, lattice, type, value, tolerance): yield result

def any_defect(structure, lattice, type, subs, tolerance=0.25):
  """ Yields point-defects of a given type and different modifications. 
  
      Loops over all equivalent point-defects.

      :Parameters:
        structure : `pylada.crystal.Structure`
          structure on which to operate
        lattice : `pylada.crystal.Lattice`
          back-bone lattice of the structure.
        type : str or None or sequence
          type of atoms for which to create substitution.
          If None, will create a vacancy.
          If ``subs`` is None, then will create a vacancy. In that case, type
          should be a sequence describing the interstitials:

          >>> type = [ "Li", (0,0,0), "16c" ],\
          >>>        [ "Li", (0.75,0.75,0.75), "32e_0.75" ] 
           
          Each item in the sequence is itself a sequence where the first item is the
          specie, and the other items the positions and name of the
          interstitials for that specie. 
        subs : str or None
          substitution type. If None, will create an interstitial.

      :return: a 2-tuple consisting of:

        - the structure with a substitution.
        - the substituted atom in the structure above. The atom is given an
          additional attribute, C{index}, referring to list of atoms in the
          structure.
  """
  from re import compile

  specie_regex = compile(r'^\s*[A-Z][a-z]?\s*$')
  id_regex     = compile(r'^\s*([A-Z][a-z]?)(\d+)\s*$')
  coord_regex  = compile(r'^\s*([A-Z][a-z]?)\s+coord\s*$')

  # Interstitials.
  if hasattr(type, 'rstrip'): type = type.rstrip()
  if hasattr(type, 'lstrip'): type = type.lstrip()
  if type is None or type.lower() in ['interstitial', 'interstitials', 'none']: 
    for result in interstitials(structure, lattice, subs): yield result
  # Old: looking for specific atoms.
  elif id_regex.match(type) is not None:
    # looks for atom to modify
    found = id_regex.match(type)
    type, index = found.group(1), int(found.group(2)) 
    if index < 1: index = 1
    for i, site in enumerate(lattice):
      if type not in site.type: continue
      index -= 1
      if index == 0: break
    assert index == 0, ValueError("Could not find {0}.".format(type))
    for index, atom in enumerate(structure):
      if atom.site == i: break
    assert atom.site == i, ValueError('Could not find atomic-site.')
    for result in non_interstitials(structure, index, subs): yield result
  # O, Mn ... but not O1: looking for symmetrically inequivalent sites.
  elif specie_regex.match(type) is not None: 
    for result in inequiv_non_interstitials(structure, lattice, type, subs, False, tolerance): yield result
  elif coord_regex.match(type) is not None: 
    for result in inequiv_non_interstitials(structure, lattice, type, subs, True, tolerance): yield result
  else: raise ValueError("Don't understand defect type {0}".format(type))

def charged_states(species, A, B):
  """ Loops over charged systems. 

      Charged states are given as A on B, where A and B are either None or an
      atomic-specie. If B is None, this indicates that A should be an
      interstitial. If A is None, than the defect is a vacancy.
      The charge states are as follows:
      
      - vacancy: between 0 and -B.oxidation.
      - interstitial: between 0 and A.oxidation.
      - substitution: between the maximum and minimum values of 
        A.oxidation - B.oxidation, -B.oxidation, 0.

      :Parameters:
        species : `pylada.vasp.specie.Specie`
          A dictionary containing the description of the atomic species.
        A : None, or str
          If None, indicates that the charge states of an interstial are
          requested. If a string, it should be an atomic symbol with an entry
          in `species`. The defect is then either a vacancy or a substitution,
          depending on `B`. 
        B : None, or str
          If None, indicates that the charge states of a vacancy are
          requested. If a string, it should be an atomic symbol with an entry
          in `species`. The defect is then either an interstitial or a
          substitution, depending on `A`. 

      :return: Yields a 2-tuple:

        - Number of electrons to add to the system (not charge). 
        - a suggested name for the charge state calculation.
  """
  if A == 'None': A = None
  if B == 'None': B = None
  assert A is not None or B is not None, ValueError("Both A and B cannot be None")

  if A is None:   # vacancy! Charge states are in 0 to -B.oxidation.
    B = species[B]
    max_charge = -B.oxidation if hasattr(B, "oxidation") else 0
    min_charge = 0
  elif B is None: # interstial! Charge states are in 0, A.oxidation.
    A = species[A[0]]
    max_charge = A.oxidation if hasattr(A, "oxidation") else 0
    min_charge = 0
  else:           # substitution! Charge states are difference of A and B.
    A, B = species[A], species[B]
    Aox = A.oxidation if hasattr(A, "oxidation") else 0
    Box = B.oxidation if hasattr(B, "oxidation") else 0
    max_charge = max(Aox - Box, -Box, 0)
    min_charge = min(Aox - Box, -Box, 0)
    
  if max_charge < min_charge: max_charge, min_charge = min_charge, max_charge

  for charge in range(min_charge, max_charge+1):
    # directory
    if   charge == 0:   oxdir = "charge_neutral"
    elif charge > 0:    oxdir = "charge_" + str(charge) 
    elif charge < 0:    oxdir = "charge_" + str(charge) 
    yield -charge, oxdir


def band_filling(defect, host, vbm=None, cbm=None, potal=None, ntype=None, **kwargs):
  """ Returns band-filling corrrection. 

      :Parameters: 

        defect 
          An output extraction object as returned by the vasp functional when
          computing the defect of interest.
        host 
          An output extraction object as returned by the vasp functional when
          computing the host matrix.
        vbm, cbm, potal
          float or None, in eV
          Default None.
        ntype
          True if is a ntype defect, False for ptype defect; only necessary
          when the system has a very small, or even negative band gap due to
          the gap error. 
          Default None. 
        kwargs 
          Parameters are passed on to potential alignment calculations.
         
      :return: Band-filling correction in eV.

      Accounts for Moss-Burnstein band-filling effects in the case of shallow
      donors and acceptors.
      The result of this call should be added to the energy of the point-defect.
  """
  from numpy import sum, multiply, newaxis
  from quantities import eV

  potal = potential_alignment(defect, host, **kwargs) if potal == None else potal*eV

  cbm = (host.cbm if cbm == None else cbm*eV) + potal

  if defect.eigenvalues.ndim == 3:
    dummy = multiply(defect.eigenvalues-cbm, defect.multiplicity[newaxis,:,newaxis])
    dummy = multiply(dummy, defect.occupations)
  elif defect.eigenvalues.ndim == 2:
    dummy = multiply(defect.eigenvalues-cbm, defect.multiplicity[:, newaxis])
    dummy = multiply(dummy, defect.occupations)
  result_n = -sum(dummy[defect.eigenvalues > cbm]) / sum(defect.multiplicity)

  vbm = (host.vbm if vbm == None else vbm*eV) + potal

  if defect.eigenvalues.ndim == 3:
    dummy = multiply(vbm-defect.eigenvalues, defect.multiplicity[newaxis,:,newaxis])
    dummy = multiply(dummy, 1e0-defect.occupations)
  elif defect.eigenvalues.ndim == 2:
    dummy = multiply(vbm-defect.eigenvalues, defect.multiplicity[:, newaxis])
    dummy = multiply(dummy, 2e0-defect.occupations)
  result_p = -sum(dummy[defect.eigenvalues < vbm]) / sum(defect.multiplicity)

  result = result_n + result_p
  if ntype == True:
    return result_n.rescale(eV)
  elif ntype == False:
    return result_p.rescale(eV)
  else:
    if float(result_n)*float(result_p) > 1E-12 :
      print "### WARNING: set ntype=True or False explitly for band filling correction."
      print "    band filling for ntype: {0}".format(result_n.rescale(eV))
      print "    band filling for ptype: {0}".format(result_p.rescale(eV))
    return result.rescale(eV)

  
def explore_defect(defect, host, **kwargs):
  """ Diagnostic tool to determine defect from defect calculation and host. 
  
      :Parameters:
        defect : `pylada.vasp.ExtractDFT`
          Extraction object for the vasp calculation of the defect structure.
          The defect structure should be a supercell of the host. Its unit cell
          must be an exact multiple of the host unit cell. Atoms may have moved
          around, however.
        host : `pylada.vasp.ExtractDFT`
          Extraction object for the vasp calculation of the host structure.
        kwargs 
          Passed on to `reindex_sites`.

      :return: 
        Dictionary containing three items:

        - 'vacancy': a list of atoms from the host *missing* in the defect
          structure. The position of these atoms correspond to the missing atom
          in the supercell (not the translational equivalent of the unit-cell).
        - 'substitution': list of indices referring to atoms in the defect
          structure with substituted types (w.r.t. the host).
        - 'intersititial': list of indices referring to atoms in the defect
          structure with no counterpart in the host structure.
     
      :note: The results may be incorrect if the defects incur too much relaxation. 
  """
  from copy import deepcopy
  from pylada.crystal.defects import reindex_sites
  from pylada.crystal import supercell
  
  dstr = defect.structure.deepcopy()
  hstr = host.structure
  reindex_sites(dstr, hstr, **kwargs)

  result = {'interstitial': [], 'substitution': [], 'vacancy': []}
  # looks for intersitials and substitutionals.
  for i, atom in enumerate(dstr):
    if atom.site == -1: 
      result['interstitial'].append(i)
    elif atom.type != hstr[atom.site].type: 
      result['substitution'].append(i)

  # looks for vacancies.
  # haowei: supercell,  scale
  filled = supercell(lattice=hstr, supercell=dstr.cell*dstr.scale)
  reindex_sites(filled, dstr, **kwargs)
  for atom in filled:
    if atom.site != -1: continue
    result['vacancy'].append(deepcopy(atom))
  return result

def potential_alignment(defect, host, maxdiff=None, first_shell=False, tolerance=0.25):
  """ Returns potential alignment correction. 

      :Parameters:

        defect 
          An output extraction object as returned by the vasp functional when
          computing the defect of interest.
        host 
          An output extraction object as returned by the vasp functional when
          computing the host matrix.
        maxdiff : float or None, in eV(?)
          Maximum difference between the electrostatic potential of an atom and
          the equivalent host electrostatic potential beyond which that atom is
          considered pertubed by the defect.
          If None or negative, then differences in electrostatice potentials
          are not considered.
          Default 0.5.
        first_shell : bool 
          If true then removes from potential alignment the first neighbor of
          defect atoms.
          Default False.
        tolerance
          Passed on to `reindex_sites`.
          Default 0.25.  
      :return: The potential alignment in eV (without charge factor).

      Returns average difference of the electrostatic potential of the
      unperturbed atoms in the defect structure with respect to the host.
      *Perturbed* atoms are those flagged as defect by `explore_defect`, their
      first coordination shell if ''first_shell'' is true, and atoms for which
      the electrostatic potential differ to far from the average electrostatic
      potential for each lattice site (parameterized by maxdiff).

  """
  from itertools import chain
  from numpy import abs, array, mean, any
  from quantities import eV
  from . import reindex_sites, first_shell as ffirst_shell
  from pylada.crystal import structure_to_lattice

  dstr = defect.structure
  hstr = host.structure
  reindex_sites(dstr, hstr, tolerance=tolerance)
  defects = explore_defect(defect, host, tolerance=tolerance)
  acceptable = [True for a in dstr]
  # make interstitials and substitutionals unaceptable.
  for i in chain(defects['interstitial'], defects['substitution']):
    acceptable[i] = False
    if first_shell:
      for n in ffirst_shell(dstr, dstr[i].pos, tolerance=tolerance):
        acceptable[n[0].index] = False
  # makes vacancies unacceptable.
  if first_shell:
    for atom in defects['vacancy']:
      for n in ffirst_shell(dstr, atom.pos, tolerance=tolerance):
        acceptable[n[0].index] = False

  # make a deepcopy for backup 
  raw_acceptable = list(acceptable)
  if maxdiff != None and maxdiff > 0.0:
    # directly compare the atomic site between the host and defect cell/supercell
    diff_dh = [ (0.0 * eV if not ok else abs(e - host.electropot[a.site]).rescale(eV)) \
         for e, a, ok in zip(defect.electropot, dstr.atoms, acceptable) ]
  
    for ixx in range(len(acceptable)):
      if acceptable[ixx] == False: pass
      elif float(diff_dh[ixx].magnitude) > maxdiff: acceptable[ixx] = False

  if not any(acceptable):
    # if some one try to use maxdiff = 0.0000000001, @&#(@&#(#@^@
    print "WARNING: maxdiff is too small! Jump to maxdiff=None"
    # return to the default one, which accept all the atomic sites except the defect sites
    acceptable = list(raw_acceptable) 

  iterable = zip(defect.electropot, dstr.atoms, acceptable)

  return mean([ (e - host.electropot[a.site]).rescale(eV).magnitude\
                for e, a, ok in iterable if ok ]) * eV


def third_order_charge_correction(structure, charge = None, n = 30, epsilon = 1.0, **kwargs):
  """ Returns energy of third order charge correction. 
  
      :Parameters: 
        structure : `pylada.crystal.Structure`
          Defect supercell, with cartesian positions in angstrom.
        n 
          precision. Higher better.
        charge 
          If no units are given, defaults to elementary charge. If None,
          defaults to 1 elementary charge.
        epsilon 
          Static dielectrict constant of the host. Most likely in atomic units
          (e.g. dimensionless), but I'm not sure.
      
      Taken as is from `Lany and Zunger, PRB 78, 235104 (2008)`__.
      Always outputs as eV. Not sure what the units of some of these quantities are. 

      .. __:  http://dx.doi.org/10.1103/PhysRevB.78.235104

      :return: third order correction  to the energy in eV. Should be *added* to total energy.
  """
  from quantities import elementary_charge, eV, pi, angstrom
  from pylada.physics import a0, Ry
##  from . import third_order   ## this is now python only
  from pylada.crystal import third_order_cc ## Pgraf's port of the old c-version.  could be much faster

  if charge is None: charge = 1e0
  elif charge == 0: return 0e0 * eV
  if hasattr(charge, "units"):  charge  = float(charge.rescale(elementary_charge))
  if hasattr(epsilon, "units"): epsilon = float(epsilon.simplified)
  cell = (structure.cell*structure.scale).rescale(a0)
  return third_order_cc(cell, n) * (4e0*pi/3e0) * Ry.rescale(eV) * charge * charge \
         * (1e0 - 1e0/epsilon) / epsilon
         
def third_order(cell,n=100):
  from numpy import array, arange, dot
  from numpy.linalg import det
  from itertools import product
  
  factor = abs(det(cell)) * n**3
  
  pos = array([0.5,0.5,0.5], dtype=float) 
  result = 0.0
  for p in product(arange(n)/float(n), repeat=3):
    dsqrd = []
    for img in product([-1,0,1], repeat=3):
<<<<<<< HEAD
      d = dot( cell, (array(p) + array(img) - pos)) 
=======
      d = dot( cell, (array(p) + array(img) - pos) ) 
>>>>>>> d637b521
      dsqrd.append(dot(d,d))
    result += min(dsqrd)
      
  return result/factor

    
def first_order_charge_correction(structure, charge=None, epsilon=1e0, cutoff=20.0, **kwargs):
  """ First order charge correction of +1 charge in given supercell. 
  
      Units in this function are either handled by the module Quantities, or
      defaults to Angstroems and elementary charges.

      :Parameters:
        structure : `pylada.crystal.Structure`
          Defect supercell, with cartesian positions in angstrom.
        charge 
          Charge of the point-defect. Defaults to 1e0 elementary charge. If no
          units are attached, expects units of elementary charges.
        epsilon 
          dimensionless relative permittivity.
        cutoff 
          Ewald cutoff parameter.

      :return: Electrostatic energy in eV.
  """
  from quantities import elementary_charge, eV
  from pylada.crystal import Structure
  from pylada.physics import Ry
  from pylada.ewald import ewald

  if charge is None: charge = 1
  elif charge == 0: return 0e0 * eV
  if hasattr(charge, "units"): charge = float(charge.rescale(elementary_charge))

  charges["A"] = charge
  ewald_cutoff = cutoff * Ry

  struc = Structure()
  struc.cell = structure.cell
  struc.scale = structure.scale
  struc.add_atom = ((0e0,0,0), "A")

  result = ewald(struc, charges, ewald_cutoff) / epsilon
  return -result * eV

def charge_corrections(structure, **kwargs):
  """ Electrostatic charge correction (first and third order). 

      Computes first and third order charge corrections according to `Lany
      and Zunger, PRB 78, 235104 (2008)`__. Calculations are
      done for the correct charge of the system and a static dielectric
      constant epsilon=1. For other static dielectric constants, use:

      >>> correction = output.charge_corrections / epsilon

      For conventional and unit-cells of Ga2MnO4 spinels, the charge
      corrections are converged to roughly 1e-5 eV (for singly charged).

      .. __:  http://dx.doi.org/10.1103/PhysRevB.78.235104
  """
  return   first_order_charge_correction(structure, **kwargs) \
         - third_order_charge_correction(structure, **kwargs) \

def magnetic_neighborhood(structure, defect, species):
  """ Finds magnetic neighberhood of a defect. 
  
  If the defect is a substitution with a magnetic atom, then the
  neighberhood is the defect alone. Otherwise, the neighberhood extends to
  magnetic first neighbors. An atomic specie is deemed magnetic if marked
  as such in `species`.
  
  :Parameters: 
  structure : `pylada.crystal.Structure`
  The structure with the point-defect already incorporated.
  defect : `pylada.crystal.Atom`
  The point defect, to which and *index* attribute is given denoting
  the index of the atom in the original supercell structure (without
  point-defect).
  species : dict of `pylada.vasp.species.Specie`
  A dictionary defining the atomic species.
  
  :return: indices of the neighboring atoms in the point-defect `structure`.
  """
  from numpy.linalg import norm
  from pylada.crystal import neighbors
  from . import reindex_sites, first_shell as ffirst_shell
  
  # checks if substitution with a magnetic defect.
  if hasattr(defect, "index") and defect.index < len(structure.atoms):
    atom = structure[defect.index]
    if species[atom.type].magnetic and norm(defect.pos - atom.pos) < 1e-12:
      return [defect.index]
# neighbors = [n for n in neighbors(structure, 12, defect.pos)]
# # only take the first shell and keep indices (to atom in structure) only.
# neighbors = [n.index for n in neighbors if n.distance < neighbors[0].distance + 1e-1]
# # only keep the magnetic neighborhood.
# return [n for n in neighbors if species[structure.atoms[n].type].magnetic]
# haowei: here I give a tolerance = 0.1, previously Mayeul did it like d_nn * 0.1
  return [ n[0].index for n in ffirst_shell(structure, defect.pos, tolerance=0.1) ]

def equiv_bins(n, N):
  """ Generator over ways to fill N equivalent bins with n equivalent balls. """
  from itertools import chain
  from numpy import array
  assert N > 0
  if N == 1: yield [n]; return
  if n == 0: yield [0 for x in range(N)]
  for u in xrange(n, 0, -1):
    for f in  equiv_bins(n-u, N-1):
      result = array([x for x in chain([u], f)])
      if all(result[0:-1]-result[1:] >= 0): yield result

def inequiv_bins(n, N):
  """ Generator over ways to fill N inequivalent bins with n equivalent balls. """
  from itertools import permutations
  for u in equiv_bins(n, N):
    u = [v for v in u]
    history = []
    for perm in permutations(u, len(u)):
      seen = False
      for other in history:
        same = not any( p != o for p, o in zip(perm, other) )
        if same: seen = True; break
      if not seen: history.append(perm); yield [x for x in perm]

def electron_bins(n, atomic_types):
  """ Loops over electron bins. """
  from itertools import product 
  from numpy import zeros, array
  # creates a dictionary where every type is associated with a list of indices into atomic_types.
  Ns = {}
  for type in set(atomic_types):
    Ns[type] = [i for i,u in enumerate(atomic_types) if u == type]
  # Distributes electrons over inequivalent atomic types.
  for over_types in inequiv_bins(n, len(Ns.keys())):
    # now distributes electrons over each type independently.
    iterables = [ equiv_bins(v, len(Ns[type])) for v, type in zip(over_types, Ns.keys()) ] 
    for nelecs in product(*iterables):
      # creates a vector where indices run as in atomic_types argument.
      result = zeros((len(atomic_types),), dtype="float64")
      for v, (type, value) in zip(nelecs, Ns.items()): result[value] = array(v)
      yield result

def magmom(indices, moments, nbatoms):
  """ Yields a magmom string from knowledge of which moments are non-zero. """
  s = [0 for i in range(nbatoms)]
  for i, m in zip(indices, moments): s[i] = m
  compact = [[1, s[0]]]
  for m in s[1:]:
    if abs(compact[-1][1] - m) < 1e-12: compact[-1][0] += 1
    else: compact.append( [1, m] )
    
  string = ""
  for n, m in compact:
    if n > 1: string +=" {0}*{1}".format(n, m)
    elif n == 1: string += " {0}".format(m)
    assert n != 0
  return string

def electron_counting(structure, defect, species, extrae):
  """ Enumerate though number of electron in point-defect magnetic neighberhood. 

      Generator over the number of electrons of each atom in the magnetic
      neighberhood of a point defect with `extrae` electrons. If there are no
      magnetic neighborhood, then `magmom` is set
      to None and the total magnetic moment to 0 (e.g. lets VASP figure it out).
      Performs a sanity check on integers to make sure things are correct.

      :Parameters:
        structure : `pylada.crystal.Structure`
          Structure with point-defect already inserted.
        defect : `pylada.crystal.Atom`
          Atom making up the point-defect.
          In addition, it should have an *index* attribute denoting the defect 
        species : dict of `pylada.vasp.species.Specie`
          Dictionary containing details of the atomic species.
        extrae
          Number of extra electrons to add/remove.

      :return: yields (indices, electrons) where indices is a list of indices
        to the atom in the neighberhood, and electrons is a corresponding list of
        elctrons.
  """
  from numpy import array
  from . import Z
  indices = magnetic_neighborhood(structure, defect, species)

  # no magnetic neighborhood.
  if len(indices) == 0: 
    yield None, None
    return

  # has magnetic neighberhood from here on.
  atoms = [structure[i] for i in indices]
  types = [a.type for a in atoms]
  nelecs = array([species[type].valence - species[type].oxidation for type in types])

  # loop over different electron distributions.
  for tote in electron_bins(abs(extrae), types):
    # total number of electrons on each atom.
    if extrae < 0:   tote = nelecs - tote
    elif extrae > 0: tote += nelecs

    # sanity check. There may be more electrons than orbitals at this point.
    sane = True
    for n, type in zip(tote, types):
      if n < 0: sane = False; break;
      z = Z(type)
      if (z >= 21 and z <= 30) or (z >= 39 and z <= 48) or (z >= 57 and z <= 80):  
        if n > 10: sane = False;  break
      elif n > 8: sane = False; break

    if not sane: continue

    yield indices, tote
 

def low_spin_states(structure, defect, species, extrae, do_integer=True, do_average=True):
  """ Enumerate though low-spin-states in point-defect. 

      Generator over low-spin magnetic states of a defect with
      `extrae` electrons. The extra electrons are distributed both as integers
      and as an average. All these states are ferromagnetic. In the special
      case of a substitution with a magnetic atom, the moment is expected to go
      on the substitution alone. If there are no magnetic neighborhood, then `magmom` is set
      to None and the total magnetic moment to 0 (e.g. lets VASP figure it out).
      
      :Parameters:
        structure : `pylada.crystal.Structure`
          Structure with point-defect already inserted.
        defect : `pylada.crystal.Atom`
          Atom making up the point-defect.
          In addition, it should have an *index* attribute denoting the defect 
        species : dict of `pylada.vasp.species.Specie`
          Dictionary containing details of the atomic species.
        extrae
          Number of extra electrons to add/remove.

      :return: yields (indices, moments) where the former index the relevant
               atoms in `structure` and latter are their respective moments.
  """
  from numpy import array, abs, all

  history = []
  def check_history(*args):
    for i, t in history:
      if all(abs(i-args[0]) < 1e-12) and all(abs(t-args[1]) < 1e-12):
        return False
    history.append(args)
    return True


  if do_integer: 
    for indices, tote in electron_counting(structure, defect, species, extrae):
      if tote is None: continue # non-magnetic case
      indices, moments = array(indices), array(tote) % 2
      if all(abs(moments) < 1e-12): continue # non - magnetic case
      if check_history(indices, moments): yield indices, moments
  if do_average: 
    for indices, tote in electron_counting(structure, defect, species, 0):
      if tote is None: continue # non-magnetic case
      if len(indices) < 2: continue
      indices, moments = array(indices), array(tote) % 2 + extrae / float(len(tote))
      if all(abs(moments) < 1e-12): continue # non - magnetic case
      if check_history(indices, moments): yield indices, moments


def high_spin_states(structure, defect, species, extrae, do_integer=True, do_average=True):
  """ Enumerate though high-spin-states in point-defect. 

      Generator over high-spin magnetic states of a defect with
      `extrae` electrons. The extra electrons are distributed both as integers
      and as an average. All these states are ferromagnetic. In the special
      case of a substitution with a magnetic atom, the moment is expected to go
      n the substitution alone. If there are no magnetic neighborhood, then
      `magmom` is set to None and the total magnetic moment to 0 (e.g. lets
      VASP figure it out).

      :Parameters:
        structure : `pylada.crystal.Structure`
          Structure with point-defect already inserted.
        defect : `pylada.crystal.Atom`
          Atom making up the point-defect.
          In addition, it should have an *index* attribute denoting the defect 
        species : dict of `pylada.vasp.species.Specie`
          Dictionary containing details of the atomic species.
        extrae 
          Number of extra electrons to add/remove.

      :return: yields (indices, moments) where the former index the relevant
               atoms in `structure` and latter are their respective moments.
  """
  from numpy import array, abs, all

  def is_d(t): 
    """ Determines whether an atomic specie is transition metal. """
    from . import Z
    z = Z(t)
    return (z >= 21 and z <= 30) or (z >= 39 and z <= 48) or (z >= 57 and z <= 80) 

  def determine_moments(arg, ts): 
    """ Computes spin state from number of electrons. """
    f = lambda n, t: (n if n < 6 else 10-n) if is_d(t) else (n if n < 5 else 8-n)
    return [f(n,t) for n, t in zip(arg, ts)]

  history = []
  def check_history(*args):
    for i, t in history:
      if all(abs(i-args[0]) < 1e-12) and all(abs(t-args[1]) < 1e-12):
        return False
    history.append(args)
    return True
  
  if do_integer: 
    for indices, tote in electron_counting(structure, defect, species, extrae):
      if tote is None: continue # non-magnetic case
      
      types = [structure.atoms[i].type for i in indices]
      indices, moments = array(indices), array(determine_moments(tote, types))
      if all(moments == 0): continue # non - magnetic case
      if check_history(indices, moments):  yield indices, moments

  if do_average: 
    for indices, tote in electron_counting(structure, defect, species, 0):
      if tote is None: continue # non-magnetic case
      if len(indices) < 2: continue

      types = [structure[i].type for i in indices]
      indices = array(indices)
      moments = array(determine_moments(tote, types)) + float(extrae) / float(len(types))
      if all(abs(moments) < 1e-12): continue # non - magnetic case
      if check_history(indices, moments):  yield indices, moments

def reindex_sites(structure, lattice, tolerance=0.5):
  """ Reindexes atoms of structure according to lattice sites.
  
      Expects that the structure is an exact supercell of the lattice, as far
      cell vectors are concerned. The atoms, however, may have moved around a
      bit. To get an index, an atom must be clearly closer to one ideal lattice
      site than to any other, within a given tolerance (in units of `structure.scale`?).
  """
  from pylada.crystal import neighbors, supercell
  from copy import deepcopy
  # haowei: should not change lattice
  lat = deepcopy(lattice)
  # first give a natural index for the sites in lattice
  for i, a in lat:  a.site = i  
  # in the supercell, each atom carry the site from the lat above, and will goes into the neighs
  lat = supercell(lattice=lat, supercell=structure.cell)
  for atom in structure:
    neighs = [n for n in neighbors(lattice, 2, atom.pos)]
    assert abs(neighs[1][2]) > 1e-12,\
           RuntimeError('Found two sites occupying the same position.')
    if neighs[0][2]*lat.scale > tolerance: atom.site = -1
    else: 
      atom.site = neighs[0][0].site

def magname(moments, prefix=None, suffix=None):
  """ Construct name for magnetic moments. """
  if len(moments) == 0: return "paramagnetic"
  string = str(moments[0])
  for m in moments[1:]: string += "_" + str(m)
  if prefix is not None: string = prefix + "_" + string
  if suffix is not None: string += "_" + suffix
  return string

def Z(type):
  from pylada.periodic_table import find, symbols
  if type not in symbols: return None
  return find(symbol=type).atomic_number
  <|MERGE_RESOLUTION|>--- conflicted
+++ resolved
@@ -630,11 +630,7 @@
   for p in product(arange(n)/float(n), repeat=3):
     dsqrd = []
     for img in product([-1,0,1], repeat=3):
-<<<<<<< HEAD
-      d = dot( cell, (array(p) + array(img) - pos)) 
-=======
-      d = dot( cell, (array(p) + array(img) - pos) ) 
->>>>>>> d637b521
+      d = dot(cell, (array(p) + array(img) - pos)) 
       dsqrd.append(dot(d,d))
     result += min(dsqrd)
       
